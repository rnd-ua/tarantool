session = require('session')
---
...
-- user id for a Lua session is admin - 1
session.uid()
---
- 1
...
-- extra arguments are ignored
session.uid(nil)
---
- 1
...
-- admin
session.user()
---
- admin
...
-- extra argumentes are ignored
session.user(nil)
---
- admin
...
-- password() is a function which returns base64(sha1(sha1(password))
-- a string to store in _user table
box.schema.user.password('test')
---
- lL3OvhkIPOKh+Vn9Avlkx69M/Ck=
...
box.schema.user.password('test1')
---
- BsC/W2Ts4vZItfBIpxkDkGugjlw=
...
-- admin can create any user
box.schema.user.create('test', { password = 'test' })
---
...
-- su() let's you change the user of the session
-- the user will be unabe to change back unless he/she
-- is granted access to 'su'
session.su('test')
---
...
-- you can't create spaces unless you have a write access on
-- system space _space
-- in future we may  introduce a separate privilege
box.schema.create_space('test')
---
- error: Read access denied for user 'test' to space '_space'
...
-- su() goes through because called from admin
-- console, and it has no access checks
-- for functions
session.su('admin')
---
...
box.schema.user.grant('test', 'write', 'space', '_space')
---
...
--# setopt delimiter ';'
function usermax()
    local i = 1
    while true do
        box.schema.user.create('user'..i)
        i = i + 1
    end
end;
---
...
usermax();
---
- error: 'A limit on the total number of users has been reached: 32'
...
function usermax()
    local i = 1
    while true do
        box.schema.user.drop('user'..i)
        i = i + 1
    end
end;
---
...
usermax();
---
- error: User 'user30' does not exist
...
--# setopt delimiter ''
box.schema.user.create('rich')
---
...
box.schema.user.grant('rich', 'read,write', 'universe')
---
...
session.su('rich')
---
...
uid = session.uid()
---
...
box.schema.func.create('dummy')
---
...
session.su('admin')
---
...
box.space['_user']:delete{uid}
---
- error: 'Failed to drop user ''rich'': the user has objects'
...
box.schema.func.drop('dummy')
---
...
box.space['_user']:delete{uid}
---
- error: 'Failed to drop user ''rich'': the user has objects'
...
box.schema.user.revoke('rich', 'read,write', 'universe')
---
...
box.space['_user']:delete{uid}
---
- [3, 1, 'rich', []]
...
box.schema.user.drop('test')
---
...
--------------------------------------------------------------------------------
-- #198: names like '' and 'x.y' and 5 and 'primary ' are legal
--------------------------------------------------------------------------------
-- invalid identifiers
box.schema.user.create('invalid.identifier')
---
- error: Invalid identifier 'invalid.identifier' (expected letters, digits or an underscore)
...
box.schema.user.create('invalid identifier')
---
- error: Invalid identifier 'invalid identifier' (expected letters, digits or an underscore)
...
box.schema.user.create('user ')
---
- error: Invalid identifier 'user ' (expected letters, digits or an underscore)
...
box.schema.user.create('5')
---
- error: Invalid identifier '5' (expected letters, digits or an underscore)
...
box.schema.user.create(' ')
---
- error: Invalid identifier ' ' (expected letters, digits or an underscore)
...
-- valid identifiers
box.schema.user.create('Петя_Иванов')
---
...
box.schema.user.drop('Петя_Иванов')
---
...
-- gh-300: misleading error message if a function does not exist
c = (require 'net.box'):new("127.0.0.1", box.cfg.primary_port)
---
...
c:call('nosuchfunction')
---
- error: Procedure 'nosuchfunction' is not defined
...
function nosuchfunction() end
---
...
c:call('nosuchfunction')
---
- error: Execute access denied for user 'guest' to function 'nosuchfunction'
...
nosuchfunction = nil
---
...
c:call('nosuchfunction')
---
- error: Procedure 'nosuchfunction' is not defined
...
c:close()
---
<<<<<<< HEAD
=======
- true
...
-- Dropping a space recursively drops all grants - it's possible to 
-- restore from a snapshot
box.schema.user.create('testus')
---
...
s = box.schema.create_space('admin_space')
---
...
s:create_index('primary', {type = 'hash', parts = {1, 'NUM'}})
---
...
box.schema.user.grant('testus', 'write', 'space', 'admin_space')
---
...
s:drop()
---
...
box.snapshot()
---
- ok
...
--# stop server default
--# start server default
box.schema.user.drop('testus')
---
...
-- ------------------------------------------------------------
-- a test case for gh-289
-- box.schema.user.drop() with cascade doesn't work
-- ------------------------------------------------------------
session = require('session')
---
...
box.schema.user.create('uniuser')
---
...
box.schema.user.grant('uniuser', 'read, write, execute', 'universe')
---
...
session.su('uniuser')
---
...
us = box.schema.create_space('uniuser_space')
---
...
session.su('admin')
---
...
box.schema.user.drop('uniuser')
---
...
-- ------------------------------------------------------------
-- A test case for gh-253
-- A user with universal grant has no access to drop oneself
-- ------------------------------------------------------------
-- This behaviour is expected, since an object may be destroyed
-- only by its creator at the moment
-- ------------------------------------------------------------
box.schema.user.create('grantor')
---
...
box.schema.user.grant('grantor', 'read, write, execute', 'universe')  
---
...
session.su('grantor')
---
...
box.schema.user.create('grantee')
---
...
box.schema.user.grant('grantee', 'read, write, execute', 'universe')  
---
- error: Read access denied for user 'grantor'
...
session.su('grantee')
---
...
-- fails - can't suicide - ask the creator to kill you
box.schema.user.drop('grantee')
---
- error: Read access denied for user 'grantee' to space '_user'
...
session.su('grantor')
---
...
box.schema.user.drop('grantee')
---
...
-- fails, can't kill oneself
box.schema.user.drop('grantor')
---
- error: Create or drop access denied for user 'grantor'
...
session.su('admin')
---
...
box.schema.user.drop('grantor')
---
...
session = nil
---
>>>>>>> 7b9c8fcb
...<|MERGE_RESOLUTION|>--- conflicted
+++ resolved
@@ -179,9 +179,6 @@
 ...
 c:close()
 ---
-<<<<<<< HEAD
-=======
-- true
 ...
 -- Dropping a space recursively drops all grants - it's possible to 
 -- restore from a snapshot
@@ -284,5 +281,4 @@
 ...
 session = nil
 ---
->>>>>>> 7b9c8fcb
 ...