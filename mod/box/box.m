--- conflicted
+++ resolved
@@ -2256,12 +2256,7 @@
 	tbuf_printf(out, "  version: \"%s\"" CRLF, tarantool_version());
 	tbuf_printf(out, "  uptime: %i" CRLF, (int)tarantool_uptime());
 	tbuf_printf(out, "  pid: %i" CRLF, getpid());
-<<<<<<< HEAD
-=======
 	tbuf_printf(out, "  logger_pid: %i" CRLF, logger_pid);
-	tbuf_printf(out, "  wal_writer_pid: %" PRIi64 CRLF,
-		    (i64) recovery_state->wal_writer->pid);
->>>>>>> 7f390304
 	tbuf_printf(out, "  lsn: %" PRIi64 CRLF, recovery_state->confirmed_lsn);
 	tbuf_printf(out, "  recovery_lag: %.3f" CRLF, recovery_state->recovery_lag);
 	tbuf_printf(out, "  recovery_last_update: %.3f" CRLF,
