--- conflicted
+++ resolved
@@ -63,10 +63,7 @@
 	session->cookie = cookie;
 	session->delim[0] = '\0';
 	session->txn = NULL;
-<<<<<<< HEAD
-=======
 
->>>>>>> d5b2cb64
 	/*
 	 * At first the session user is a superuser,
 	 * to make sure triggers run correctly.
