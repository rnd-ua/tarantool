/*
 * Redistribution and use in source and binary forms, with or
 * without modification, are permitted provided that the following
 * conditions are met:
 *
 * 1. Redistributions of source code must retain the above
 *    copyright notice, this list of conditions and the
 *    following disclaimer.
 *
 * 2. Redistributions in binary form must reproduce the above
 *    copyright notice, this list of conditions and the following
 *    disclaimer in the documentation and/or other materials
 *    provided with the distribution.
 *
 * THIS SOFTWARE IS PROVIDED BY <COPYRIGHT HOLDER> ``AS IS'' AND
 * ANY EXPRESS OR IMPLIED WARRANTIES, INCLUDING, BUT NOT LIMITED
 * TO, THE IMPLIED WARRANTIES OF MERCHANTABILITY AND FITNESS FOR
 * A PARTICULAR PURPOSE ARE DISCLAIMED. IN NO EVENT SHALL
 * <COPYRIGHT HOLDER> OR CONTRIBUTORS BE LIABLE FOR ANY DIRECT,
 * INDIRECT, INCIDENTAL, SPECIAL, EXEMPLARY, OR CONSEQUENTIAL
 * DAMAGES (INCLUDING, BUT NOT LIMITED TO, PROCUREMENT OF
 * SUBSTITUTE GOODS OR SERVICES; LOSS OF USE, DATA, OR PROFITS; OR
 * BUSINESS INTERRUPTION) HOWEVER CAUSED AND ON ANY THEORY OF
 * LIABILITY, WHETHER IN CONTRACT, STRICT LIABILITY, OR TORT
 * (INCLUDING NEGLIGENCE OR OTHERWISE) ARISING IN ANY WAY OUT OF
 * THE USE OF THIS SOFTWARE, EVEN IF ADVISED OF THE POSSIBILITY OF
 * SUCH DAMAGE.
 */
#include "iproto.h"
#include <string.h>
#include <stdint.h>
#include <stdarg.h>
#include <stdio.h>

#include "iproto_port.h"
#include "tarantool.h"
#include "fiber.h"
#include "say.h"
#include "evio.h"
#include "scoped_guard.h"
#include "memory.h"
#include "msgpuck/msgpuck.h"
#include "session.h"
#include "third_party/base64.h"
#include "xrow.h"
#include "iproto_constants.h"
#include "user_def.h"
#include "authentication.h"
#include "stat.h"
#include "lua/call.h"

static struct mempool iproto_obuf_pool;

/* {{{ iproto_request - declaration */

struct iproto_connection;

typedef void (*iproto_request_f)(struct iproto_request *);

enum iproto_request_type {
	iproto_request_connect = 0,
	iproto_request_user = 1,
	iproto_request_shutdown = 2
};

/**
 * A single request from the client. All requests
 * from all clients are queued into a single queue
 * and processed in FIFO order.
 */
enum iproto_bind_status {
	iproto_bind_init,
	iproto_bind_evsend,
	iproto_bind_finish
};
struct iproto_request
{
	struct iproto_connection *connection;
	struct iobuf *iobuf;
	struct session *session;
	iproto_request_f process;
	/* Request message code and sync. */
	struct xrow_header header;
	/* Box request, if this is a DML */
	struct request request;
	size_t total_len;

	/* fields for proceed request result in IPROTO context */
	struct obuf_svp response_pos;
	uint8_t type;
	bool result;
	bool is_last;
	bool finished;
	STAILQ_ENTRY(iproto_request) fifo;
};
STAILQ_HEAD(iproto_fifo, iproto_request);

static struct iproto_state_ {
	struct cord cord;
	pthread_cond_t cond;
	pthread_mutex_t mutex;
	ev_async txn_event;
	ev_async bind_event;
	ev_async iproto_event;
	uint8_t bind_status;

	struct ev_loop* txn_loop;
	struct ev_loop* iproto_loop;

	struct iproto_fifo txn_queue;
	struct iproto_fifo txn_input;
	struct iproto_fifo iproto_queue;
	struct iproto_fifo iproto_input;

	struct rlist fiber_cache;
} iproto_state;

#define SWITCH_TO_TXN { \
	++ireq->iobuf->ref_count; \
	tt_pthread_mutex_lock(&iproto_state.mutex); \
	bool was_empty = STAILQ_EMPTY(&iproto_state.txn_queue); \
	STAILQ_INSERT_TAIL(&iproto_state.txn_queue, ireq, fifo); \
	if (was_empty) \
		ev_async_send(iproto_state.txn_loop, \
			      &iproto_state.txn_event); \
	tt_pthread_mutex_unlock(&iproto_state.mutex); }

static void*
iproto_thread(void *worker_args);

struct mempool iproto_request_pool;

static struct iproto_request *
iproto_request_new(struct iproto_connection *con,
		   iproto_request_f process, uint8_t type);

static void
iproto_process_connect(struct iproto_request *request);

static void
iproto_process_disconnect(struct iproto_request *request);

static void
iproto_process(struct iproto_request *request);

struct IprotoRequestGuard {
	struct iproto_request *ireq;
	IprotoRequestGuard(struct iproto_request *ireq_arg):ireq(ireq_arg) {}
	~IprotoRequestGuard()
	{ if (ireq) mempool_free(&iproto_request_pool, ireq); }
	struct iproto_request *release()
	{ struct iproto_request *tmp = ireq; ireq = NULL; return tmp; }
};

/* }}} */

<<<<<<< HEAD
/* {{{ iproto_queue */

/**
 * Main function of the fiber invoked to handle all outstanding
 * tasks in a queue.
 */
static void
iproto_queue_handler(va_list /* ap */)
{
restart:
	struct iproto_request *ireq = STAILQ_FIRST(&iproto_state.txn_input);
	STAILQ_REMOVE_HEAD(&iproto_state.txn_input, fifo);
	fiber_set_session(fiber(), ireq->session);
	fiber_set_user(fiber(), &ireq->session->credentials);
	ireq->process(ireq);
	ireq->response_pos = obuf_create_svp(&ireq->iobuf->out);
	tt_pthread_mutex_lock(&iproto_state.mutex);
	bool was_empty = STAILQ_EMPTY(&iproto_state.iproto_queue);
	STAILQ_INSERT_TAIL(&iproto_state.iproto_queue, ireq, fifo);
	if (was_empty)
		ev_async_send(iproto_state.iproto_loop,
				&iproto_state.iproto_event);
	tt_pthread_mutex_unlock(&iproto_state.mutex);

	/** Put the current fiber into a queue fiber cache. */
	rlist_add_entry(&iproto_state.fiber_cache, fiber(), state);
	fiber_yield();
	goto restart;
}

/** Create fibers to handle all outstanding tasks. */
static void
iproto_queue_schedule(ev_loop * /* loop */, struct ev_async * /* watcher */,
		      int /* events */)
{
	tt_pthread_mutex_lock(&iproto_state.mutex);
	STAILQ_CONCAT(&iproto_state.txn_input, &iproto_state.txn_queue);
	tt_pthread_mutex_unlock(&iproto_state.mutex);
	struct fiber *f;
	while (!STAILQ_EMPTY(&iproto_state.txn_input)) {
		if (! rlist_empty(&iproto_state.fiber_cache))
			f = rlist_shift_entry(&iproto_state.fiber_cache,
					      struct fiber, state);
		else
			f = fiber_new("iproto", iproto_queue_handler);
		fiber_start(f);
	}
}

/* }}} */

=======
>>>>>>> b2026ace
/* {{{ iproto_connection */

/** Context of a single client connection. */
struct iproto_connection
{
	/**
	 * Two rotating buffers for I/O. Input is always read into
	 * iobuf[0]. As soon as iobuf[0] input buffer becomes full,
	 * iobuf[0] is moved to iobuf[1], for flushing. As soon as
	 * all output in iobuf[1].out is sent to the client, iobuf[1]
	 * and iobuf[0] are moved around again.
	 */
	struct iobuf *iobuf[2];
	/*
	 * Copy of out buf for send data
	 */
	struct iovec iov[IOBUF_IOV_MAX];
	/*
	 * Size of readahead which is not parsed yet, i.e.
	 * size of a piece of request which is not fully read.
	 * Is always relative to iobuf[0]->in.end. In other words,
	 * iobuf[0]->in.end - parse_size gives the start of the
	 * unparsed request. A size rather than a pointer is used
	 * to be safe in case in->buf is reallocated. Being
	 * relative to in->end, rather than to in->pos is helpful to
	 * make sure ibuf_reserve() or iobuf rotation don't make
	 * the value meaningless.
	 */
	ssize_t parse_size;
	/** Current write position in the output buffer */
	struct obuf_svp write_pos;
	/**
	 * Function of the request processor to handle
	 * a single request.
	 */
	struct ev_io input;
	struct ev_io output;
	/** Logical session. */
	struct session *session;
	uint64_t cookie;
	ev_loop *loop;
	/* Pre-allocated disconnect request. */
	struct iproto_request *disconnect;
	struct iproto_fifo txn_request_batch;
	struct iproto_fifo iproto_request_batch;
};

static struct mempool iproto_connection_pool;

/**
 * A connection is idle when the client is gone
 * and there are no outstanding requests in the request queue.
 * An idle connection can be safely garbage collected.
 * Note: a connection only becomes idle after iproto_connection_close(),
 * which closes the fd.  This is why here the check is for
 * evio_is_active() (false if fd is closed), not ev_is_active()
 * (false if event is not started).
 */
static inline bool
iproto_connection_is_idle(struct iproto_connection *con)
{
	return !evio_is_active(&con->input) &&
		ibuf_size(&con->iobuf[0]->in) == 0 &&
		ibuf_size(&con->iobuf[1]->in) == 0;
}

static void
iproto_connection_on_input(ev_loop * /* loop */, struct ev_io *watcher,
			   int /* revents */);
static void
iproto_connection_on_output(ev_loop * /* loop */, struct ev_io *watcher,
			    int /* revents */);

static int
iproto_flush(struct iobuf *iobuf, struct iproto_connection *con);

static struct iproto_connection *
iproto_connection_new(const char *name, int fd, struct sockaddr *addr)
{
	struct iproto_connection *con = (struct iproto_connection *)
		mempool_alloc(&iproto_connection_pool);
	con->input.data = con->output.data = con;
	con->loop = loop();
	ev_io_init(&con->input, iproto_connection_on_input, fd, EV_READ);
	ev_io_init(&con->output, iproto_connection_on_output, fd, EV_WRITE);
	con->iobuf[0] = iobuf_alloc(name);
	con->iobuf[1] = iobuf_alloc(name);
	if (con->iobuf[0]->in.pool == NULL)
		iobuf_ibuf_init(con->iobuf[0], &con->iobuf[0]->pool);
	if (con->iobuf[1]->in.pool == NULL)
		iobuf_ibuf_init(con->iobuf[1], &con->iobuf[1]->pool);
	con->parse_size = 0;
	con->write_pos = obuf_create_svp(&con->iobuf[0]->out);
	con->session = NULL;
	con->cookie = *(uint64_t *) addr;
	/* It may be very awkward to allocate at close. */
	con->disconnect = iproto_request_new(con, iproto_process_disconnect,
					     iproto_request_shutdown);
	STAILQ_INIT(&con->txn_request_batch);
	STAILQ_INIT(&con->iproto_request_batch);
	return con;
}

/** Recycle a connection. Never throws. */
static inline void
iproto_connection_delete(struct iproto_connection *con)
{
	assert(iproto_connection_is_idle(con));
	assert(!evio_is_active(&con->output));
	if (con->session) {
		if (! rlist_empty(&session_on_disconnect))
			session_run_on_disconnect_triggers(con->session);
		session_destroy(con->session);
	}
}

static inline void
iproto_connection_try_delete(struct iproto_connection *con)
{
	/*
	 * If the con is not idle, it is destroyed
	 * after the last request is handled. Otherwise,
	 * queue a separate request to run on_disconnect()
	 * trigger and destroy the connection.
	 * Sic: the check is mandatory to not destroy a connection
	 * twice.
	 */
	if (iproto_connection_is_idle(con)) {
		struct iproto_request *ireq = con->disconnect;
		con->disconnect = NULL;
		SWITCH_TO_TXN
	}
}

static inline void
iproto_connection_shutdown(struct iproto_connection *con)
{
	ev_io_stop(con->loop, &con->input);
	ev_io_stop(con->loop, &con->output);
	con->input.fd = con->output.fd = -1;
	/*
	 * Discard unparsed data, to recycle the con
	 * as soon as all parsed data is processed.
	 */
	con->iobuf[0]->in.end -= con->parse_size;

	iproto_connection_try_delete(con);
}

static inline void
iproto_connection_close(struct iproto_connection *con)
{
	int fd = con->input.fd;
	iproto_connection_shutdown(con);
	close(fd);
}

static void
iproto_response_schedule(ev_loop * /* loop */, struct ev_async * /* watcher */,
			 int /* events */)
{
	tt_pthread_mutex_lock(&iproto_state.mutex);
	STAILQ_CONCAT(&iproto_state.iproto_input, &iproto_state.iproto_queue);
	tt_pthread_mutex_unlock(&iproto_state.mutex);
	struct iproto_request *ireq = NULL;
	while (!STAILQ_EMPTY(&iproto_state.iproto_input)) {
		ireq = STAILQ_FIRST(&iproto_state.iproto_input);
		STAILQ_REMOVE_HEAD(&iproto_state.iproto_input, fifo);
		IprotoRequestGuard guard(ireq);
		struct iproto_connection *con = ireq->connection;
		--ireq->iobuf->ref_count;
		ireq->iobuf->out_pos = ireq->response_pos;
		switch (ireq->type) {
		case iproto_request_shutdown:
			iobuf_ibuf_delete(con->iobuf[0]);
			iobuf_ibuf_delete(con->iobuf[1]);
			iobuf_free(con->iobuf[0]);
			iobuf_free(con->iobuf[1]);
			mempool_free(&iproto_connection_pool, con);
			break;
		case iproto_request_connect:
			if (!ireq->result) {
				try {
					iproto_flush(ireq->iobuf, con);
				} catch (Exception *e) {
					e->log();
				}
				iproto_connection_close(con);
				break;
			} else {
				/* Handshake OK, start reading input. */
				ev_feed_event(con->loop, &con->input, EV_READ);
			}
		case iproto_request_user:
			if (ireq->header.type == IPROTO_JOIN ||
				ireq->header.type == IPROTO_SUBSCRIBE)
			{
				/* TODO: check requests in `con' queue */
				iproto_connection_shutdown(con);
				break;
			}
			ireq->iobuf->in.pos += ireq->total_len;
			if (evio_is_active(&con->output)) {
				if (!ev_is_active(&con->output) && ireq->is_last)
					ev_feed_event(con->loop,
							&con->output,
							EV_WRITE);
			} else
				iproto_connection_try_delete(con);
			break;
		}
	}
}

/**
 * If there is no space for reading input, we can do one of the
 * following:
 * - try to get a new iobuf, so that it can fit the request.
 *   Always getting a new input buffer when there is no space
 *   makes the server susceptible to input-flood attacks.
 *   Therefore, at most 2 iobufs are used in a single connection,
 *   one is "open", receiving input, and the  other is closed,
 *   flushing output.
 * - stop input and wait until the client reads piled up output,
 *   so the input buffer can be reused. This complements
 *   the previous strategy. It is only safe to stop input if it
 *   is known that there is output. In this case input event
 *   flow will be resumed when all replies to previous requests
 *   are sent, in iproto_connection_gc_iobuf(). Since there are two
 *   buffers, the input is only stopped when both of them
 *   are fully used up.
 *
 * To make this strategy work, each iobuf in use must fit at
 * least one request. Otherwise, iobuf[1] may end
 * up having no data to flush, while iobuf[0] is too small to
 * fit a big incoming request.
 */
static struct iobuf *
iproto_connection_input_iobuf(struct iproto_connection *con)
{
	struct iobuf *oldbuf = con->iobuf[0];

	ssize_t to_read = 3; /* Smallest possible valid request. */

	/* The type code is checked in iproto_enqueue_batch() */
	if (con->parse_size) {
		const char *pos = oldbuf->in.end - con->parse_size;
		if (mp_check_uint(pos, oldbuf->in.end) <= 0)
			to_read = mp_decode_uint(&pos);
	}

	if (ibuf_unused(&oldbuf->in) >= to_read)
		return oldbuf;

	/** All requests are processed, reuse the buffer. */
	if (ibuf_size(&oldbuf->in) == con->parse_size) {
		ibuf_reserve(&oldbuf->in, to_read);
		return oldbuf;
	}

	if (! iobuf_is_idle(con->iobuf[1])) {
		/*
		 * Wait until the second buffer is flushed
		 * and becomes available for reuse.
		 */
		return NULL;
	}
	struct iobuf *newbuf = con->iobuf[1];

	ibuf_reserve(&newbuf->in, to_read + con->parse_size);
	/*
	 * Discard unparsed data in the old buffer, otherwise it
	 * won't be recycled when all parsed requests are processed.
	 */
	oldbuf->in.end -= con->parse_size;
	/* Move the cached request prefix to the new buffer. */
	memcpy(newbuf->in.pos, oldbuf->in.end, con->parse_size);
	newbuf->in.end += con->parse_size;
	/*
	 * Rotate buffers. Not strictly necessary, but
	 * helps preserve response order.
	 */
	con->iobuf[1] = oldbuf;
	con->iobuf[0] = newbuf;
	return newbuf;
}

/** Enqueue all requests which were read up. */
static inline void
iproto_enqueue_batch(struct iproto_connection *con, struct ibuf *in)
{
	while (true) {
		const char *reqstart = in->end - con->parse_size;
		const char *pos = reqstart;
		/* Read request length. */
		if (mp_typeof(*pos) != MP_UINT) {
			tnt_raise(ClientError, ER_INVALID_MSGPACK,
				  "packet length");
		}
		if (mp_check_uint(pos, in->end) >= 0)
			break;
		uint32_t len = mp_decode_uint(&pos);
		const char *reqend = pos + len;
		if (reqend > in->end)
			break;
		struct iproto_request *ireq =
			iproto_request_new(con, iproto_process,
					   iproto_request_user);
		IprotoRequestGuard guard(ireq);

		xrow_header_decode(&ireq->header, &pos, reqend);
		ireq->total_len = pos - reqstart; /* total request length */

		/*
		 * sic: in case of exception con->parse_size
		 * as well as in->pos must not be advanced, to
		 * stay in sync.
		 */
		if (ireq->header.type >= IPROTO_SELECT &&
		    ireq->header.type <= IPROTO_EVAL) {
			/* Pre-parse request before putting it into the queue */
			if (ireq->header.bodycnt == 0) {
				tnt_raise(ClientError, ER_INVALID_MSGPACK,
					  "request type");
			}
			request_create(&ireq->request, ireq->header.type);
			pos = (const char *) ireq->header.body[0].iov_base;
			request_decode(&ireq->request, pos,
				       ireq->header.body[0].iov_len);
		}
		ireq->request.header = &ireq->header;
		++ireq->iobuf->ref_count;
		switch (ireq->header.type) {
		case IPROTO_JOIN:
		case IPROTO_SUBSCRIBE:
			ev_io_stop(con->loop, &con->input);
			ev_io_stop(con->loop, &con->output);
			break;
		}
		/* Request will be discarded in iproto_process_XXX */
		ireq = guard.release();
		STAILQ_INSERT_TAIL(&con->iproto_request_batch, ireq, fifo);

		/* Request is parsed */
		con->parse_size -= reqend - reqstart;
		if (con->parse_size == 0)
			break;
	}
}

static void
iproto_flush_batch(struct iproto_connection *con)
{
	if (STAILQ_EMPTY(&con->iproto_request_batch))
		return;
	STAILQ_LAST(&con->iproto_request_batch,
		    iproto_request, fifo)->is_last = true;
	tt_pthread_mutex_lock(&iproto_state.mutex);
	bool was_empty = STAILQ_EMPTY(&iproto_state.txn_queue);
	STAILQ_CONCAT(&iproto_state.txn_queue, &con->iproto_request_batch);
	if (was_empty)
		ev_async_send(iproto_state.txn_loop,
			      &iproto_state.txn_event);
	tt_pthread_mutex_unlock(&iproto_state.mutex);
}

static void
iproto_connection_on_input(ev_loop *loop, struct ev_io *watcher,
			   int /* revents */)
{
	struct iproto_connection *con =
		(struct iproto_connection *) watcher->data;
	int fd = con->input.fd;
	assert(fd >= 0);
	auto guard = make_scoped_guard([con](){ iproto_flush_batch(con); });
	try {
		/* Ensure we have sufficient space for the next round.  */
		struct iobuf *iobuf = iproto_connection_input_iobuf(con);
		if (iobuf == NULL) {
			ev_io_stop(loop, &con->input);
			return;
		}

		struct ibuf *in = &iobuf->in;
		/* Read input. */
		int nrd = sio_read(fd, in->end, ibuf_unused(in));
		if (nrd < 0) {                  /* Socket is not ready. */
			ev_io_start(loop, &con->input);
			return;
		}
		if (nrd == 0) {                 /* EOF */
			iproto_connection_close(con);
			return;
		}
		/* Update the read position and connection state. */
		in->end += nrd;
		con->parse_size += nrd;
		/* Enqueue all requests which are fully read up. */
		iproto_enqueue_batch(con, in);
		/*
		 * Keep reading input, as long as the socket
		 * supplies data.
		 */
		if (!ev_is_active(&con->input))
			ev_feed_event(loop, &con->input, EV_READ);
	} catch (Exception *e) {
		e->log();
		iproto_connection_close(con);
	}
}

/** Get the iobuf which is currently being flushed. */
static inline struct iobuf *
iproto_connection_output_iobuf(struct iproto_connection *con)
{
	if (con->iobuf[1]->out_pos.size > con->write_pos.size)
		return con->iobuf[1];
	else if (con->iobuf[1]->ref_count > 0)
		return NULL;
	/*
	 * Don't try to write from a newer buffer if an older one
	 * exists: in case of a partial write of a newer buffer,
	 * the client may end up getting a salad of different
	 * pieces of replies from both buffers.
	 */
	if (ibuf_size(&con->iobuf[1]->in) == 0 &&
	    con->iobuf[0]->out_pos.size > con->write_pos.size)
		return con->iobuf[0];
	return NULL;
}

static inline int
iproto_fill_buffer(struct iproto_connection *con, struct iobuf *iobuf)
{
	int iovcnt = iobuf->out_pos.pos - con->write_pos.pos;
	assert(iovcnt >= 0);
	struct iovec *loc = con->iov;
	struct iovec *rem = iobuf->out.iov;
	struct obuf_svp *from = &con->write_pos;
	struct obuf_svp *to = &iobuf->out_pos;
	if (iovcnt) {
		loc[0].iov_base = (char *)rem[from->pos].iov_base + from->iov_len;
		loc[0].iov_len = rem[from->pos].iov_len - from->iov_len;
		loc[1].iov_base = rem[iobuf->out_pos.pos].iov_base;
		loc[1].iov_len = to->iov_len;
		for (int i = 1; i < iovcnt; ++i) {
			loc[i].iov_base = rem[from->pos + i].iov_base;
			loc[i].iov_len = rem[from->pos + i].iov_len;
		}
	} else {
		loc[0].iov_base = (char *) rem[to->pos].iov_base + from->iov_len;
		loc[0].iov_len = to->iov_len - from->iov_len;
	}
	return iovcnt + 1;
}

/** writev() to the socket and handle the output. */
static int
iproto_flush(struct iobuf *iobuf, struct iproto_connection *con)
{
	/* Begin writing from the saved position. */
	int iovcnt = iproto_fill_buffer(con, iobuf);
	ssize_t nwr = sio_writev(con->output.fd, con->iov, iovcnt);
	if (nwr > 0) {
		con->write_pos.size += nwr;
		if (iobuf->ref_count == 0 &&
			con->write_pos.size == obuf_size(&iobuf->out))
		{
			iobuf_reset(iobuf);
			con->write_pos = obuf_create_svp(&iobuf->out);
			return 0;
		}
		sio_move_iov(iobuf, &con->write_pos, nwr);
		assert(con->write_pos.pos <= iobuf->out.pos);
	}
	return -1;
}

static void
iproto_connection_on_output(ev_loop *loop, struct ev_io *watcher,
			    int /* revents */)
{
	struct iproto_connection *con = (struct iproto_connection *) watcher->data;
	try {
		struct iobuf *iobuf;
		while ((iobuf = iproto_connection_output_iobuf(con))) {
			if (iproto_flush(iobuf, con) < 0) {
				ev_io_start(loop, &con->output);
				return;
			}
			if (! ev_is_active(&con->input))
				ev_feed_event(loop, &con->input, EV_READ);
		}
		if (ev_is_active(&con->output))
			ev_io_stop(loop, &con->output);
	} catch (Exception *e) {
		e->log();
		iproto_connection_close(con);
	}
}

/* }}} */

/* {{{ iproto_queue */

/**
 * Main function of the fiber invoked to handle all outstanding
 * tasks in a queue.
 */
static inline void
iproto_queue_flush(struct iproto_connection *con)
{
	tt_pthread_mutex_lock(&iproto_state.mutex);
	bool was_empty = STAILQ_EMPTY(&iproto_state.iproto_queue);
	STAILQ_CONCAT(&iproto_state.iproto_queue, &con->txn_request_batch);
	if (was_empty)
		ev_async_send(iproto_state.iproto_loop,
			&iproto_state.iproto_event);
	tt_pthread_mutex_unlock(&iproto_state.mutex);
}

static void
iproto_queue_handler(va_list /* ap */)
{
restart:
	struct iproto_request *ireq = STAILQ_FIRST(&iproto_state.txn_input);
	STAILQ_REMOVE_HEAD(&iproto_state.txn_input, fifo);
	fiber_set_session(fiber(), ireq->session);
	fiber_set_user(fiber(), &ireq->session->credentials);
	ireq->process(ireq);
	ireq->finished = true;
	ireq->response_pos = obuf_create_svp(&ireq->iobuf->out);
	STAILQ_INSERT_TAIL(&ireq->connection->txn_request_batch, ireq, fifo);
	if (ireq->is_last)
		iproto_queue_flush(ireq->connection);
	/** Put the current fiber into a queue fiber cache. */
	rlist_add_entry(&iproto_state.fiber_cache, fiber(), state);
	fiber_yield();
	goto restart;
}

/** Create fibers to handle all outstanding tasks. */
static void
iproto_queue_schedule(ev_loop * /* loop */, struct ev_async * /* watcher */,
		      int /* events */)
{
	tt_pthread_mutex_lock(&iproto_state.mutex);
	STAILQ_CONCAT(&iproto_state.txn_input, &iproto_state.txn_queue);
	tt_pthread_mutex_unlock(&iproto_state.mutex);
	struct fiber *f;
	struct iproto_request *ireq;
	while (!STAILQ_EMPTY(&iproto_state.txn_input)) {
		ireq = STAILQ_FIRST(&iproto_state.txn_input);
		if (! rlist_empty(&iproto_state.fiber_cache))
			f = rlist_shift_entry(&iproto_state.fiber_cache,
					      struct fiber, state);
		else
			f = fiber_new("iproto", iproto_queue_handler);
		fiber_call(f);
		if (!ireq->finished) {
			if (ireq->is_last) {
				struct iproto_connection *con = ireq->connection;
				if (STAILQ_EMPTY(&con->txn_request_batch))
					continue;
				STAILQ_LAST(&con->txn_request_batch,
					iproto_request, fifo)->is_last = true;
				iproto_queue_flush(con);
			} else {
				ireq->is_last = true;
			}
		}
	}
}

/* }}} */

/* {{{ iproto_process_* functions */

static void
iproto_process(struct iproto_request *ireq)
{
	struct obuf *out = &ireq->iobuf->out;
	struct iproto_connection *con = ireq->connection;

	struct obuf_svp svp = obuf_create_svp(out);
	try {
		switch (ireq->header.type) {
		case IPROTO_SELECT:
		case IPROTO_INSERT:
		case IPROTO_REPLACE:
		case IPROTO_UPDATE:
		case IPROTO_DELETE:
			assert(ireq->request.type == ireq->header.type);
			struct iproto_port port;
			iproto_port_init(&port, out, ireq->header.sync);
			box_process(&ireq->request, (struct port *) &port);
			break;
		case IPROTO_CALL:
			assert(ireq->request.type == ireq->header.type);
			stat_collect(stat_base, ireq->request.type, 1);
			box_lua_call(&ireq->request, out);
			break;
		case IPROTO_EVAL:
			assert(ireq->request.type == ireq->header.type);
			stat_collect(stat_base, ireq->request.type, 1);
			box_lua_eval(&ireq->request, out);
			break;
		case IPROTO_AUTH:
		{
			assert(ireq->request.type == ireq->header.type);
			const char *user = ireq->request.key;
			uint32_t len = mp_decode_strl(&user);
			authenticate(user, len, ireq->request.tuple,
				     ireq->request.tuple_end);
			iproto_reply_ok(out, ireq->header.sync);
			break;
		}
		case IPROTO_PING:
			iproto_reply_ok(out, ireq->header.sync);
			break;
		case IPROTO_JOIN:
			box_process_join(con->input.fd, &ireq->header);
			return;
		case IPROTO_SUBSCRIBE:
			box_process_subscribe(con->input.fd, &ireq->header);
			return;
		default:
			tnt_raise(ClientError, ER_UNKNOWN_REQUEST_TYPE,
				   (uint32_t) ireq->header.type);
		}
	} catch (Exception *e) {
		obuf_rollback_to_svp(out, &svp);
		iproto_reply_error(out, e, ireq->header.sync);
	}
}

static struct iproto_request *
iproto_request_new(struct iproto_connection *con,
		   iproto_request_f process, uint8_t type)
{
	struct iproto_request *ireq =
		(struct iproto_request *) mempool_alloc(&iproto_request_pool);
	ireq->connection = con;
	ireq->iobuf = con->iobuf[0];
	ireq->session = con->session;
	ireq->process = process;
	ireq->type = type;
	ireq->result = false;
	ireq->is_last = (type != iproto_request_user);
	ireq->finished = false;
	return ireq;
}

const char *
iproto_greeting(const char *salt)
{
	static __thread char greeting[IPROTO_GREETING_SIZE + 1];
	char base64buf[SESSION_SEED_SIZE * 4 / 3 + 5];

	base64_encode(salt, SESSION_SEED_SIZE, base64buf, sizeof(base64buf));
	snprintf(greeting, sizeof(greeting),
		 "Tarantool %-20s %-32s\n%-63s\n",
		 tarantool_version(), custom_proc_title, base64buf);
	return greeting;
}

static void
iproto_init_obuf(struct iobuf *iobuf)
{
	if (iobuf->out.pool)
		return;
	struct region *pool = (struct region *)mempool_alloc(&iproto_obuf_pool);
	region_create(pool, &cord()->slabc);
	region_set_name(pool, "obuf_cache");
	iobuf_obuf_init(iobuf, pool);
}
/**
 * Handshake a connection: invoke the on-connect trigger
 * and possibly authenticate. Try to send the client an error
 * upon a failure.
 */
static void
iproto_process_connect(struct iproto_request *request)
{
	struct iproto_connection *con = request->connection;
	struct iobuf *iobuf = request->iobuf;
	int fd = con->input.fd;
	iproto_init_obuf(con->iobuf[0]);
	iproto_init_obuf(con->iobuf[1]);
	try {              /* connect. */
		con->session = session_create(fd, con->cookie);
		obuf_dup(&iobuf->out, iproto_greeting(con->session->salt),
			   IPROTO_GREETING_SIZE);
		if (! rlist_empty(&session_on_connect))
			session_run_on_connect_triggers(con->session);
		request->result = true;
	} catch (Exception *e) {
		iproto_reply_error(&iobuf->out, e, request->header.type);
		return;
	}
}

static void
iproto_process_disconnect(struct iproto_request *request)
{
	/* Runs the trigger, which may yield. */
	iproto_connection_delete(request->connection);
	iobuf_obuf_delete(request->connection->iobuf[0]);
	iobuf_obuf_delete(request->connection->iobuf[1]);
}

/** }}} */

/**
 * Create a connection context and start input.
 */
static void
iproto_on_accept(struct evio_service * /* service */, int fd,
		 struct sockaddr *addr, socklen_t addrlen)
{
	char name[SERVICE_NAME_MAXLEN];
	snprintf(name, sizeof(name), "%s/%s", "iobuf",
		sio_strfaddr(addr, addrlen));

	struct iproto_connection *con;

	con = iproto_connection_new(name, fd, addr);
	/*
	 * Ignore request allocation failure - the queue size is
	 * fixed so there is a limited number of requests in
	 * use, all stored in just a few blocks of the memory pool.
	 */
	struct iproto_request *ireq =
		iproto_request_new(con, iproto_process_connect,
				   iproto_request_connect);
	ireq->total_len = 0;
	SWITCH_TO_TXN
}

static void
iproto_bind_done(void *arg __attribute__((unused)))
{
	if (iproto_state.bind_status == iproto_bind_evsend) {
		tt_pthread_mutex_lock(&iproto_state.mutex);
		ev_async_send(iproto_state.txn_loop, &iproto_state.bind_event);
		tt_pthread_mutex_unlock(&iproto_state.mutex);
	} else {
		iproto_state.bind_status = iproto_bind_finish;
	}
}

static void
iproto_on_bind(ev_loop * /* loop */, struct ev_async * /* watcher */,
	      int /* events */)
{
	fiber_start(fiber_new("leave_local_hot_standby",
			     (fiber_func) box_leave_local_standby_mode));
}

/** Initialize a read-write port. */
void
iproto_init(struct evio_service *service)
{
	/* Run a primary server. */
	if (!uri)
		return;

	ev_async_init(&iproto_state.txn_event, iproto_queue_schedule);
	ev_async_init(&iproto_state.bind_event, iproto_on_bind);
	ev_async_init(&iproto_state.iproto_event, iproto_response_schedule);
	mempool_create(&iproto_obuf_pool, &cord()->slabc,
			sizeof(struct region));
	rlist_create(&iproto_state.fiber_cache);
	STAILQ_INIT(&iproto_state.txn_queue);
	STAILQ_INIT(&iproto_state.txn_input);
	STAILQ_INIT(&iproto_state.iproto_queue);
	STAILQ_INIT(&iproto_state.iproto_input);
	iproto_state.txn_loop = loop();
	ev_async_start(iproto_state.txn_loop, &iproto_state.txn_event);
	iproto_state.bind_status = iproto_bind_init;

	pthread_mutexattr_t errorcheck;
	(void) tt_pthread_mutexattr_init(&errorcheck);
#ifndef NDEBUG
	(void) tt_pthread_mutexattr_settype(&errorcheck, PTHREAD_MUTEX_ERRORCHECK);
#endif
	/* Initialize queue lock mutex. */
	(void) tt_pthread_mutex_init(&iproto_state.mutex, &errorcheck);
	(void) tt_pthread_mutexattr_destroy(&errorcheck);
	(void) tt_pthread_cond_init(&iproto_state.cond, NULL);

	tt_pthread_mutex_lock(&iproto_state.mutex);
	if (cord_start(&iproto_state.cord, "iproto", iproto_thread, (void *)uri))
		tnt_raise(ClientError, ER_CFG, "cant create iproto thread");
	tt_pthread_cond_wait(&iproto_state.cond, &iproto_state.mutex);
	if (iproto_state.bind_status == iproto_bind_finish) {
		iproto_on_bind(NULL, NULL, 0);
	} else {
		iproto_state.bind_status = iproto_bind_evsend;
		ev_async_start(iproto_state.txn_loop, &iproto_state.bind_event);
	}
	tt_pthread_mutex_unlock(&iproto_state.mutex);
}

static void*
iproto_thread(void *worker_args)
{
	const char *uri = (const char *) worker_args;
	tt_pthread_mutex_lock(&iproto_state.mutex);
	iobuf_init();
	static struct evio_service primary;
	evio_service_init(loop(), &primary, "primary",
			  uri, iproto_on_accept, NULL);
	evio_service_on_bind(&primary, iproto_bind_done, NULL);
	evio_service_start(&primary);
	iproto_state.iproto_loop = loop();
	mempool_create(&iproto_request_pool, &cord()->slabc,
			sizeof(struct iproto_request));
	mempool_create(&iproto_connection_pool, &cord()->slabc,
<<<<<<< HEAD
		       sizeof(struct iproto_connection));
	rlist_create(&iproto_response_queue.queue);
        ev_async_init(&iproto_response_queue.watcher, iproto_response_schedule);

	evio_service_init(loop(), service, "binary",
			  iproto_on_accept, NULL);
	evio_service_on_bind(service, on_bind, NULL);
	mempool_create(&iproto_obuf_pool, &cord()->slabc,
		       sizeof(struct region));
=======
			sizeof(struct iproto_connection));
>>>>>>> b2026ace
	ev_async_start(iproto_state.iproto_loop, &iproto_state.iproto_event);
	tt_pthread_cond_signal(&iproto_state.cond);
	tt_pthread_mutex_unlock(&iproto_state.mutex);
	try {
		ev_run(iproto_state.iproto_loop, 0);
	} catch (...) {
		say_crit("iproto_thread found unhandled exception");
		throw;
	}
	ev_async_stop(iproto_state.iproto_loop, &iproto_state.iproto_event);
	say_info("iproto stopped");
	return NULL;
}

/* vim: set foldmethod=marker */<|MERGE_RESOLUTION|>--- conflicted
+++ resolved
@@ -102,10 +102,13 @@
 	ev_async txn_event;
 	ev_async bind_event;
 	ev_async iproto_event;
+	ev_async listen_event;
 	uint8_t bind_status;
 
 	struct ev_loop* txn_loop;
 	struct ev_loop* iproto_loop;
+
+	struct evio_service primary;
 
 	struct iproto_fifo txn_queue;
 	struct iproto_fifo txn_input;
@@ -154,60 +157,6 @@
 
 /* }}} */
 
-<<<<<<< HEAD
-/* {{{ iproto_queue */
-
-/**
- * Main function of the fiber invoked to handle all outstanding
- * tasks in a queue.
- */
-static void
-iproto_queue_handler(va_list /* ap */)
-{
-restart:
-	struct iproto_request *ireq = STAILQ_FIRST(&iproto_state.txn_input);
-	STAILQ_REMOVE_HEAD(&iproto_state.txn_input, fifo);
-	fiber_set_session(fiber(), ireq->session);
-	fiber_set_user(fiber(), &ireq->session->credentials);
-	ireq->process(ireq);
-	ireq->response_pos = obuf_create_svp(&ireq->iobuf->out);
-	tt_pthread_mutex_lock(&iproto_state.mutex);
-	bool was_empty = STAILQ_EMPTY(&iproto_state.iproto_queue);
-	STAILQ_INSERT_TAIL(&iproto_state.iproto_queue, ireq, fifo);
-	if (was_empty)
-		ev_async_send(iproto_state.iproto_loop,
-				&iproto_state.iproto_event);
-	tt_pthread_mutex_unlock(&iproto_state.mutex);
-
-	/** Put the current fiber into a queue fiber cache. */
-	rlist_add_entry(&iproto_state.fiber_cache, fiber(), state);
-	fiber_yield();
-	goto restart;
-}
-
-/** Create fibers to handle all outstanding tasks. */
-static void
-iproto_queue_schedule(ev_loop * /* loop */, struct ev_async * /* watcher */,
-		      int /* events */)
-{
-	tt_pthread_mutex_lock(&iproto_state.mutex);
-	STAILQ_CONCAT(&iproto_state.txn_input, &iproto_state.txn_queue);
-	tt_pthread_mutex_unlock(&iproto_state.mutex);
-	struct fiber *f;
-	while (!STAILQ_EMPTY(&iproto_state.txn_input)) {
-		if (! rlist_empty(&iproto_state.fiber_cache))
-			f = rlist_shift_entry(&iproto_state.fiber_cache,
-					      struct fiber, state);
-		else
-			f = fiber_new("iproto", iproto_queue_handler);
-		fiber_start(f);
-	}
-}
-
-/* }}} */
-
-=======
->>>>>>> b2026ace
 /* {{{ iproto_connection */
 
 /** Context of a single client connection. */
@@ -379,6 +328,7 @@
 		IprotoRequestGuard guard(ireq);
 		struct iproto_connection *con = ireq->connection;
 		--ireq->iobuf->ref_count;
+		ireq->iobuf->in.pos += ireq->total_len;
 		ireq->iobuf->out_pos = ireq->response_pos;
 		switch (ireq->type) {
 		case iproto_request_shutdown:
@@ -402,14 +352,14 @@
 				ev_feed_event(con->loop, &con->input, EV_READ);
 			}
 		case iproto_request_user:
-			if (ireq->header.type == IPROTO_JOIN ||
-				ireq->header.type == IPROTO_SUBSCRIBE)
+			if ((ireq->header.type == IPROTO_JOIN ||
+				ireq->header.type == IPROTO_SUBSCRIBE) &&
+				ireq->result)
 			{
 				/* TODO: check requests in `con' queue */
 				iproto_connection_shutdown(con);
 				break;
 			}
-			ireq->iobuf->in.pos += ireq->total_len;
 			if (evio_is_active(&con->output)) {
 				if (!ev_is_active(&con->output) && ireq->is_last)
 					ev_feed_event(con->loop,
@@ -599,6 +549,7 @@
 			return;
 		}
 		if (nrd == 0) {                 /* EOF */
+			iproto_flush_batch(con);
 			iproto_connection_close(con);
 			return;
 		}
@@ -615,6 +566,7 @@
 			ev_feed_event(loop, &con->input, EV_READ);
 	} catch (Exception *e) {
 		e->log();
+		iproto_flush_batch(con);
 		iproto_connection_close(con);
 	}
 }
@@ -681,7 +633,6 @@
 			return 0;
 		}
 		sio_move_iov(iobuf, &con->write_pos, nwr);
-		assert(con->write_pos.pos <= iobuf->out.pos);
 	}
 	return -1;
 }
@@ -737,12 +688,15 @@
 	STAILQ_REMOVE_HEAD(&iproto_state.txn_input, fifo);
 	fiber_set_session(fiber(), ireq->session);
 	fiber_set_user(fiber(), &ireq->session->credentials);
+
 	ireq->process(ireq);
-	ireq->finished = true;
+
 	ireq->response_pos = obuf_create_svp(&ireq->iobuf->out);
 	STAILQ_INSERT_TAIL(&ireq->connection->txn_request_batch, ireq, fifo);
-	if (ireq->is_last)
+	if (ireq->finished && ireq->is_last) {
 		iproto_queue_flush(ireq->connection);
+	}
+	ireq->finished = true;
 	/** Put the current fiber into a queue fiber cache. */
 	rlist_add_entry(&iproto_state.fiber_cache, fiber(), state);
 	fiber_yield();
@@ -757,27 +711,30 @@
 	tt_pthread_mutex_lock(&iproto_state.mutex);
 	STAILQ_CONCAT(&iproto_state.txn_input, &iproto_state.txn_queue);
 	tt_pthread_mutex_unlock(&iproto_state.mutex);
-	struct fiber *f;
 	struct iproto_request *ireq;
 	while (!STAILQ_EMPTY(&iproto_state.txn_input)) {
 		ireq = STAILQ_FIRST(&iproto_state.txn_input);
-		if (! rlist_empty(&iproto_state.fiber_cache))
-			f = rlist_shift_entry(&iproto_state.fiber_cache,
-					      struct fiber, state);
-		else
-			f = fiber_new("iproto", iproto_queue_handler);
-		fiber_call(f);
-		if (!ireq->finished) {
-			if (ireq->is_last) {
-				struct iproto_connection *con = ireq->connection;
-				if (STAILQ_EMPTY(&con->txn_request_batch))
-					continue;
-				STAILQ_LAST(&con->txn_request_batch,
-					iproto_request, fifo)->is_last = true;
-				iproto_queue_flush(con);
-			} else {
-				ireq->is_last = true;
-			}
+		if (! rlist_empty(&iproto_state.fiber_cache)) {
+			fiber_call(rlist_shift_entry(&iproto_state.fiber_cache,
+							struct fiber, state));
+		} else {
+			fiber_start(fiber_new("iproto", iproto_queue_handler));
+		}
+		if (ireq->finished) {
+			if (ireq->is_last)
+				iproto_queue_flush(ireq->connection);
+			continue;
+		}
+		ireq->finished = true;
+		if (ireq->is_last) {
+			struct iproto_connection *con = ireq->connection;
+			if (STAILQ_EMPTY(&con->txn_request_batch))
+				continue;
+			STAILQ_LAST(&con->txn_request_batch,
+				iproto_request, fifo)->is_last = true;
+			iproto_queue_flush(con);
+		} else {
+			ireq->is_last = true;
 		}
 	}
 }
@@ -829,16 +786,19 @@
 			iproto_reply_ok(out, ireq->header.sync);
 			break;
 		case IPROTO_JOIN:
+			ireq->result = true;
 			box_process_join(con->input.fd, &ireq->header);
-			return;
+			break;
 		case IPROTO_SUBSCRIBE:
+			ireq->result = true;
 			box_process_subscribe(con->input.fd, &ireq->header);
-			return;
+			break;
 		default:
 			tnt_raise(ClientError, ER_UNKNOWN_REQUEST_TYPE,
 				   (uint32_t) ireq->header.type);
 		}
 	} catch (Exception *e) {
+		ireq->result = false;
 		obuf_rollback_to_svp(out, &svp);
 		iproto_reply_error(out, e, ireq->header.sync);
 	}
@@ -967,19 +927,53 @@
 			     (fiber_func) box_leave_local_standby_mode));
 }
 
+void
+iproto_set_listen(const char *uri)
+{
+	tt_pthread_mutex_lock(&iproto_state.mutex);
+	auto guard = make_scoped_guard([](){
+		tt_pthread_mutex_unlock(&iproto_state.mutex);
+	});
+	iproto_state.bind_status = iproto_bind_init;
+	iproto_state.listen_event.data = (void *)uri;
+	ev_async_send(iproto_state.iproto_loop, &iproto_state.listen_event);
+	tt_pthread_cond_wait(&iproto_state.cond, &iproto_state.mutex);
+	if (iproto_state.bind_status != iproto_bind_finish)
+		return;
+	iproto_on_bind(NULL, NULL, 0);
+}
+
+static void
+iproto_listen(ev_loop * /* loop */, struct ev_async *watcher,
+		int /* events */)
+{
+	if (evio_service_is_active(&iproto_state.primary))
+		evio_service_stop(&iproto_state.primary);
+
+	tt_pthread_mutex_lock(&iproto_state.mutex);
+	const char *uri = (const char *) watcher->data;
+	auto guard = make_scoped_guard([](){
+		tt_pthread_mutex_unlock(&iproto_state.mutex);
+	});
+	if (uri) {
+		evio_service_start(&iproto_state.primary, uri);
+		if (iproto_state.bind_status == iproto_bind_init)
+			iproto_state.bind_status = iproto_bind_evsend;
+	} else
+		iproto_state.bind_status = iproto_bind_finish;
+	tt_pthread_cond_signal(&iproto_state.cond);
+}
+
 /** Initialize a read-write port. */
 void
-iproto_init(struct evio_service *service)
+iproto_init()
 {
 	/* Run a primary server. */
-	if (!uri)
-		return;
-
 	ev_async_init(&iproto_state.txn_event, iproto_queue_schedule);
 	ev_async_init(&iproto_state.bind_event, iproto_on_bind);
 	ev_async_init(&iproto_state.iproto_event, iproto_response_schedule);
-	mempool_create(&iproto_obuf_pool, &cord()->slabc,
-			sizeof(struct region));
+	ev_async_init(&iproto_state.listen_event, iproto_listen);
+	mempool_create(&iproto_obuf_pool, &cord()->slabc, sizeof(struct region));
 	rlist_create(&iproto_state.fiber_cache);
 	STAILQ_INIT(&iproto_state.txn_queue);
 	STAILQ_INIT(&iproto_state.txn_input);
@@ -987,7 +981,7 @@
 	STAILQ_INIT(&iproto_state.iproto_input);
 	iproto_state.txn_loop = loop();
 	ev_async_start(iproto_state.txn_loop, &iproto_state.txn_event);
-	iproto_state.bind_status = iproto_bind_init;
+	ev_async_start(iproto_state.txn_loop, &iproto_state.bind_event);
 
 	pthread_mutexattr_t errorcheck;
 	(void) tt_pthread_mutexattr_init(&errorcheck);
@@ -1000,47 +994,27 @@
 	(void) tt_pthread_cond_init(&iproto_state.cond, NULL);
 
 	tt_pthread_mutex_lock(&iproto_state.mutex);
-	if (cord_start(&iproto_state.cord, "iproto", iproto_thread, (void *)uri))
+	if (cord_start(&iproto_state.cord, "iproto", iproto_thread, NULL))
 		tnt_raise(ClientError, ER_CFG, "cant create iproto thread");
 	tt_pthread_cond_wait(&iproto_state.cond, &iproto_state.mutex);
-	if (iproto_state.bind_status == iproto_bind_finish) {
-		iproto_on_bind(NULL, NULL, 0);
-	} else {
-		iproto_state.bind_status = iproto_bind_evsend;
-		ev_async_start(iproto_state.txn_loop, &iproto_state.bind_event);
-	}
 	tt_pthread_mutex_unlock(&iproto_state.mutex);
 }
 
 static void*
-iproto_thread(void *worker_args)
-{
-	const char *uri = (const char *) worker_args;
+iproto_thread(void * /* worker_args */)
+{
 	tt_pthread_mutex_lock(&iproto_state.mutex);
 	iobuf_init();
-	static struct evio_service primary;
-	evio_service_init(loop(), &primary, "primary",
-			  uri, iproto_on_accept, NULL);
-	evio_service_on_bind(&primary, iproto_bind_done, NULL);
-	evio_service_start(&primary);
+	evio_service_init(loop(), &iproto_state.primary, "primary",
+			  iproto_on_accept, NULL);
+	evio_service_on_bind(&iproto_state.primary, iproto_bind_done, NULL);
 	iproto_state.iproto_loop = loop();
 	mempool_create(&iproto_request_pool, &cord()->slabc,
 			sizeof(struct iproto_request));
 	mempool_create(&iproto_connection_pool, &cord()->slabc,
-<<<<<<< HEAD
 		       sizeof(struct iproto_connection));
-	rlist_create(&iproto_response_queue.queue);
-        ev_async_init(&iproto_response_queue.watcher, iproto_response_schedule);
-
-	evio_service_init(loop(), service, "binary",
-			  iproto_on_accept, NULL);
-	evio_service_on_bind(service, on_bind, NULL);
-	mempool_create(&iproto_obuf_pool, &cord()->slabc,
-		       sizeof(struct region));
-=======
-			sizeof(struct iproto_connection));
->>>>>>> b2026ace
 	ev_async_start(iproto_state.iproto_loop, &iproto_state.iproto_event);
+	ev_async_start(iproto_state.iproto_loop, &iproto_state.listen_event);
 	tt_pthread_cond_signal(&iproto_state.cond);
 	tt_pthread_mutex_unlock(&iproto_state.mutex);
 	try {
@@ -1050,6 +1024,7 @@
 		throw;
 	}
 	ev_async_stop(iproto_state.iproto_loop, &iproto_state.iproto_event);
+	ev_async_stop(iproto_state.iproto_loop, &iproto_state.listen_event);
 	say_info("iproto stopped");
 	return NULL;
 }
