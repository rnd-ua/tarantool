/*
 * Redistribution and use in source and binary forms, with or
 * without modification, are permitted provided that the following
 * conditions are met:
 *
 * 1. Redistributions of source code must retain the above
 *    copyright notice, this list of conditions and the
 *    following disclaimer.
 *
 * 2. Redistributions in binary form must reproduce the above
 *    copyright notice, this list of conditions and the following
 *    disclaimer in the documentation and/or other materials
 *    provided with the distribution.
 *
 * THIS SOFTWARE IS PROVIDED BY <COPYRIGHT HOLDER> ``AS IS'' AND
 * ANY EXPRESS OR IMPLIED WARRANTIES, INCLUDING, BUT NOT LIMITED
 * TO, THE IMPLIED WARRANTIES OF MERCHANTABILITY AND FITNESS FOR
 * A PARTICULAR PURPOSE ARE DISCLAIMED. IN NO EVENT SHALL
 * <COPYRIGHT HOLDER> OR CONTRIBUTORS BE LIABLE FOR ANY DIRECT,
 * INDIRECT, INCIDENTAL, SPECIAL, EXEMPLARY, OR CONSEQUENTIAL
 * DAMAGES (INCLUDING, BUT NOT LIMITED TO, PROCUREMENT OF
 * SUBSTITUTE GOODS OR SERVICES; LOSS OF USE, DATA, OR PROFITS; OR
 * BUSINESS INTERRUPTION) HOWEVER CAUSED AND ON ANY THEORY OF
 * LIABILITY, WHETHER IN CONTRACT, STRICT LIABILITY, OR TORT
 * (INCLUDING NEGLIGENCE OR OTHERWISE) ARISING IN ANY WAY OUT OF
 * THE USE OF THIS SOFTWARE, EVEN IF ADVISED OF THE POSSIBILITY OF
 * SUCH DAMAGE.
 */
#include "box/lua/call.h"
#include "pickle.h"

#include "box/lua/tuple.h"
#include "box/lua/index.h"
#include "box/lua/space.h"
#include "box/lua/stat.h"
#include "box/lua/info.h"
#include "box/tuple.h"

#include "lua/utils.h"
#include "lua/msgpack.h"
#include "tbuf.h"
#include "fiber.h"
#include "scoped_guard.h"
#include "box/box.h"
#include "box/port.h"
#include "box/request.h"
#include "box/txn.h"
#include "box/access.h"
#include "box/schema.h"

/* contents of box.lua, misc.lua, box.net.lua respectively */
extern char schema_lua[], load_cfg_lua[];
static const char *lua_sources[] = { schema_lua, load_cfg_lua, NULL };

/*
 * Functions, exported in box_lua.h should have prefix
 * "box_lua_"; functions, available in Lua "box"
 * should start with "lbox_".
 */

/** {{{ Lua I/O: facilities to intercept box output
 * and push into Lua stack.
 */

struct port_lua
{
	struct port_vtab *vtab;
	struct lua_State *L;
};

static inline struct port_lua *
port_lua(struct port *port) { return (struct port_lua *) port; }

/*
 * For addU32/dupU32 do nothing -- the only uint32_t Box can give
 * us is tuple count, and we don't need it, since we intercept
 * everything into Lua stack first.
 * @sa port_add_lua_multret
 */

static void
port_lua_add_tuple(struct port *port, struct tuple *tuple)
{
	lua_State *L = port_lua(port)->L;
	try {
		lbox_pushtuple(L, tuple);
	} catch (...) {
		tnt_raise(ClientError, ER_PROC_LUA, lua_tostring(L, -1));
	}
}


static struct port *
port_lua_create(struct lua_State *L)
{
	static struct port_vtab port_lua_vtab = {
		port_lua_add_tuple,
		null_port_eof,
	};
	struct port_lua *port = (struct port_lua *)
			region_alloc(&fiber()->gc, sizeof(struct port_lua));
	port->vtab = &port_lua_vtab;
	port->L = L;
	return (struct port *) port;
}

static void
port_lua_table_add_tuple(struct port *port, struct tuple *tuple)
{
	lua_State *L = port_lua(port)->L;
	try {
		int idx = luaL_getn(L, -1);	/* TODO: can be optimized */
		lbox_pushtuple(L, tuple);
		lua_rawseti(L, -2, idx + 1);

	} catch (...) {
		tnt_raise(ClientError, ER_PROC_LUA, lua_tostring(L, -1));
	}
}

/** Add all tuples to a Lua table. */
static struct port *
port_lua_table_create(struct lua_State *L)
{
	static struct port_vtab port_lua_vtab = {
		port_lua_table_add_tuple,
		null_port_eof,
	};
	struct port_lua *port = (struct port_lua *)
			region_alloc(&fiber()->gc, sizeof(struct port_lua));
	port->vtab = &port_lua_vtab;
	port->L = L;
	/* The destination table to append tuples to. */
	lua_newtable(L);
	return (struct port *) port;
}

static void
port_add_lua_ret(struct port *port, struct lua_State *L, int index)
{
	struct tuple *tuple = lua_totuple(L, index, index);
	TupleGuard guard(tuple);
	port_add_tuple(port, tuple);
}

/**
 * Add all elements from Lua stack to fiber iov.
 *
 * To allow clients to understand a complex return from
 * a procedure, we are compatible with SELECT protocol,
 * and return the number of return values first, and
 * then each return value as a tuple.
 *
 * If a Lua stack contains at least one scalar, each
 * value on the stack is converted to a tuple. A Lua
 * is converted to a tuple with multiple fields.
 *
 * If the stack is a Lua table, each member of which is
 * not scalar, each member of the table is converted to
 * a tuple. This way very large lists of return values can
 * be used, since Lua stack size is limited by 8000 elements,
 * while Lua table size is pretty much unlimited.
 */
static void
port_add_lua_multret(struct port *port, struct lua_State *L)
{
	int nargs = lua_gettop(L);
	/** Check if we deal with a table of tables. */
	if (nargs == 1 && lua_istable(L, 1)) {
		/*
		 * The table is not empty and consists of tables
		 * or tuples. Treat each table element as a tuple,
		 * and push it.
		 */
		lua_pushnil(L);
		int has_keys = lua_next(L, 1);
		if (has_keys  && (lua_istable(L, -1) || lua_istuple(L, -1))) {
			do {
				port_add_lua_ret(port, L, lua_gettop(L));
				lua_pop(L, 1);
			} while (lua_next(L, 1));
			return;
		} else if (has_keys) {
			lua_pop(L, 1);
		}
	}
	for (int i = 1; i <= nargs; ++i) {
		port_add_lua_ret(port, L, i);
	}
}

/* }}} */


/**
 * The main extension provided to Lua by Tarantool/Box --
 * ability to call INSERT/UPDATE/SELECT/DELETE from within
 * a Lua procedure.
 *
 * This is a low-level API, and it expects
 * all arguments to be packed in accordance
 * with the binary protocol format (iproto
 * header excluded).
 *
 * Signature:
 * box.process(op_code, request)
 */
static int
lbox_process(lua_State *L)
{
	uint32_t op = lua_tointeger(L, 1); /* Get the first arg. */
	size_t sz;
	const char *req = luaL_checklstring(L, 2, &sz); /* Second arg. */
	if (op == IPROTO_CALL) {
		/*
		 * We should not be doing a CALL from within a CALL.
		 * To invoke one stored procedure from another, one must
		 * do it in Lua directly. This deals with
		 * infinite recursion, stack overflow and such.
		 */
		return luaL_error(L, "box.process(CALL, ...) is not allowed");
	}
<<<<<<< HEAD
	int top = lua_gettop(L); /* to know how much is added by rw_callback */
	lua_newtable(L);

	struct port *port_lua = port_lua_process_create(L);
        struct request request;
        request_create(&request, op);
        request_decode(&request, req, sz);
        box_process(port_lua, &request);

	return lua_gettop(L) - top;
=======
	size_t allocated_size = region_used(&fiber()->gc);
	struct port *port_lua = port_lua_table_create(L);
	try {
		struct request request;
		request_create(&request, op);
		request_decode(&request, req, sz);
		box_process(port_lua, &request);

		/*
		 * This only works as long as port_lua doesn't
		 * use fiber->cleanup and fiber->gc.
		 */
		region_truncate(&fiber()->gc, allocated_size);
	} catch (Exception *e) {
		region_truncate(&fiber()->gc, allocated_size);
		throw;
	}
	return 1;
>>>>>>> 90ce5eba
}

static struct request *
lbox_request_create(struct lua_State *L, enum iproto_request_type type,
		    int key, int tuple)
{
	struct request *request = (struct request *)
		region_alloc(&fiber()->gc, sizeof(struct request));
	request_create(request, type);
        if (lua_gettop(L) > 0) {
                request->space_id = lua_tointeger(L, 1);
        }
	if (key > 0) {
		struct tbuf *key_buf = tbuf_new(&fiber()->gc);
		luamp_encode(L, key_buf, key);
		request->key = key_buf->data;
		request->key_end = key_buf->data + key_buf->size;
		if (mp_typeof(*request->key) != MP_ARRAY)
			tnt_raise(ClientError, ER_TUPLE_NOT_ARRAY);
	}
	if (tuple > 0) {
		struct tbuf *tuple_buf = tbuf_new(&fiber()->gc);
		luamp_encode(L, tuple_buf, tuple);
		request->tuple = tuple_buf->data;
		request->tuple_end = tuple_buf->data + tuple_buf->size;
		if (mp_typeof(*request->tuple) != MP_ARRAY)
			tnt_raise(ClientError, ER_TUPLE_NOT_ARRAY);
	}
	return request;
}

static void
port_ffi_add_tuple(struct port *port, struct tuple *tuple)
{
	struct port_ffi *port_ffi = (struct port_ffi *) port;
	if (port_ffi->size >= port_ffi->capacity) {
		uint32_t capacity = (port_ffi->capacity > 0) ?
				2 * port_ffi->capacity : 1024;
		struct tuple **ret = (struct tuple **)
			realloc(port_ffi->ret, sizeof(*ret) * capacity);
		assert(ret != NULL);
		port_ffi->ret = ret;
		port_ffi->capacity = capacity;
	}
	port_ffi->ret[port_ffi->size++] = tuple;
}

struct port_vtab port_ffi_vtab = {
	port_ffi_add_tuple,
	null_port_eof,
};

void
port_ffi_create(struct port_ffi *port)
{
	memset(port, 0, sizeof(*port));
	port->vtab = &port_ffi_vtab;
}

void
port_ffi_destroy(struct port_ffi *port)
{
	free(port->ret);
	port->capacity = port->size = 0;
}

int
boxffi_select(struct port *port, uint32_t space_id, uint32_t index_id,
	      int iterator, uint32_t offset, uint32_t limit,
	      const char *key, const char *key_end)
{
	struct request request;
	request_create(&request, IPROTO_SELECT);
	request.space_id = space_id;
	request.index_id = index_id;
	request.limit = limit;
	request.offset = offset;
	request.iterator = iterator;
	request.key = key;
	request.key_end = key_end;

	try {
		box_process(port, &request);
		return 0;
	} catch (Exception *e) {
		/* will be hanled by box.raise() in Lua */
		return -1;
	}
}


static int
lbox_insert(lua_State *L)
{
	if (lua_gettop(L) != 2 || !lua_isnumber(L, 1))
		return luaL_error(L, "Usage space:insert(tuple)");

        struct request *request = lbox_request_create(L, IPROTO_INSERT,
                                                      -1, 2);
        box_process(port_lua_create(L), request);
	return lua_gettop(L) - 2;
}

static int
lbox_replace(lua_State *L)
{
	if (lua_gettop(L) != 2 || !lua_isnumber(L, 1))
		return luaL_error(L, "Usage space:replace(tuple)");

        struct request *request = lbox_request_create(L, IPROTO_REPLACE,
                                                      -1, 2);
        box_process(port_lua_create(L), request);
	return lua_gettop(L) - 2;
}

static int
lbox_update(lua_State *L)
{
	if (lua_gettop(L) != 4 || !lua_isnumber(L, 1) || !lua_isnumber(L, 2))
		return luaL_error(L, "Usage space:update(key, ops)");

        struct request *request = lbox_request_create(L, IPROTO_UPDATE,
                                                      3, 4);
	request->field_base = 1; /* field ids are one-indexed */
        /* Ignore index_id for now */
        box_process(port_lua_create(L), request);
        return lua_gettop(L) - 4;
}

static int
lbox_delete(lua_State *L)
{
	if (lua_gettop(L) != 3 || !lua_isnumber(L, 1) || !lua_isnumber(L, 2))
		return luaL_error(L, "Usage space:delete(key)");

        struct request *request = lbox_request_create(L, IPROTO_DELETE,
                                                      3, -1);
        /* Ignore index_id for now */
        box_process(port_lua_create(L), request);
        return lua_gettop(L) - 3;
}


static int
lbox_begin(lua_State *L)
{
        if (lua_gettop(L) != 0) {
		return luaL_error(L, "Usage box.begin()");
        }
	box_begin();
	return lua_gettop(L);
}

static int
lbox_commit(lua_State *L)
{
        if (lua_gettop(L) != 0) {
		return luaL_error(L, "Usage box.commit()");
        }
        box_commit(port_lua_create(L));
	return lua_gettop(L);
}

static int
lbox_rollback(lua_State *L)
{
        if (lua_gettop(L) != 0) {
		return luaL_error(L, "Usage box.rollback()");
        }
        box_rollback();
	return lua_gettop(L);
}

static int
lbox_raise(lua_State *L)
{
	if (lua_gettop(L) == 0) {
		/* re-throw saved exceptions (if any) */
		if (cord()->exception == NULL)
			return 0;
		cord()->exception->raise();
		return 0;
	}

	if (lua_gettop(L) < 2)
		luaL_error(L, "box.raise(): bad arguments");
	uint32_t code = lua_tointeger(L, 1);
	if (!code)
		luaL_error(L, "box.raise(): unknown error code");
	const char *str = lua_tostring(L, 2);
	tnt_raise(ClientError, str, code);
	return 0;
}

/**
 * A helper to find a Lua function by name and put it
 * on top of the stack.
 */
static int
box_lua_find(lua_State *L, const char *name, const char *name_end)
{
	int index = LUA_GLOBALSINDEX;
	int objstack = 0;
	const char *start = name, *end;

	while ((end = (const char *) memchr(start, '.', name_end - start))) {
		lua_checkstack(L, 3);
		lua_pushlstring(L, start, end - start);
		lua_gettable(L, index);
		if (! lua_istable(L, -1))
			tnt_raise(ClientError, ER_NO_SUCH_PROC,
				  name_end - name, name);
		start = end + 1; /* next piece of a.b.c */
		index = lua_gettop(L); /* top of the stack */
	}

	/* box.something:method */
	if ((end = (const char *) memchr(start, ':', name_end - start))) {
		lua_checkstack(L, 3);
		lua_pushlstring(L, start, end - start);
		lua_gettable(L, index);
		if (! (lua_istable(L, -1) ||
			lua_islightuserdata(L, -1) || lua_isuserdata(L, -1) ))
				tnt_raise(ClientError, ER_NO_SUCH_PROC,
					  name_end - name, name);
		start = end + 1; /* next piece of a.b.c */
		index = lua_gettop(L); /* top of the stack */
		objstack = index;
	}


	lua_pushlstring(L, start, name_end - start);
	lua_gettable(L, index);
	if (! lua_isfunction(L, -1)) {
		/* lua_call or lua_gettable would raise a type error
		 * for us, but our own message is more verbose. */
		tnt_raise(ClientError, ER_NO_SUCH_PROC,
			  name_end - name, name);
	}
	/* setting stack that it would contain only
	 * the function pointer. */
	if (index != LUA_GLOBALSINDEX) {
		if (objstack == 0) {        /* no object, only a function */
			lua_replace(L, 1);
		} else if (objstack == 1) { /* just two values, swap them */
			lua_insert(L, -2);
		} else {		    /* long path */
			lua_insert(L, 1);
			lua_insert(L, 2);
			objstack = 1;
		}
		lua_settop(L, 1 + objstack);
	}
	return 1 + objstack;
}


/**
 * A helper to find lua stored procedures for box.call.
 * box.call iteslf is pure Lua, to avoid issues
 * with infinite call recursion smashing C
 * thread stack.
 */

static int
lbox_call_loadproc(struct lua_State *L)
{
	const char *name;
	size_t name_len;
	name = lua_tolstring(L, 1, &name_len);
	return box_lua_find(L, name, name + name_len);
}

static inline void
access_check_func(const char *name, uint32_t name_len,
		  struct user *user, uint8_t access)
{
	if (access == 0)
		return;

	struct func_def *func = func_by_name(name, name_len);
	if (func == NULL || (func->uid != user->uid && user->uid != ADMIN &&
			     access & ~func->access[user->auth_token])) {
		char name_buf[BOX_NAME_MAX + 1];
		snprintf(name_buf, sizeof(name_buf), "%.*s", name_len, name);

		tnt_raise(ClientError, ER_FUNCTION_ACCESS_DENIED,
			  priv_name(access), user->name, name_buf);
	}
}

/**
 * Invoke a Lua stored procedure from the binary protocol
 * (implementation of 'CALL' command code).
 */
void
box_lua_call(struct request *request, struct txn *txn, struct port *port)
{
	struct user *user = user();
	lua_State *L = lua_newthread(tarantool_L);
	LuarefGuard coro_ref(tarantool_L);
	const char *name = request->key;
	uint32_t name_len = mp_decode_strl(&name);

	uint8_t access = PRIV_X & ~user->universal_access;

	/* Lua call is not treated as a nested transaction. */
        txn->nesting_level = 0;
        txn_current() = txn;

	/* Try to find a function by name */
	int oc = box_lua_find(L, name, name + name_len);
	/**
	 * Check access to the function. Sic: the order
	 * is important, as is described in
	 * https://github.com/tarantool/tarantool/issues/300
	 * - if a function does not exist, say it first.
	 */
	access_check_func(name, name_len, user, access);
	/* Push the rest of args (a tuple). */
	const char *args = request->tuple;
	uint32_t arg_count = mp_decode_array(&args);
	luaL_checkstack(L, arg_count, "call: out of stack");

	for (uint32_t i = 0; i < arg_count; i++) {
		luamp_decode(L, &args);
	}
	lbox_call(L, arg_count + oc - 1, LUA_MULTRET);
        txn_current() = NULL;
	/* Send results of the called procedure to the client. */
	port_add_lua_multret(port, L);
}

static int
lbox_snapshot(struct lua_State *L)
{
	int ret = box_snapshot();
	if (ret == 0) {
		lua_pushstring(L, "ok");
		return 1;
	}
	luaL_error(L, "can't save snapshot, errno %d (%s)",
		   ret, strerror(ret));
	return 1;
}

static const struct luaL_reg boxlib[] = {
	{"raise", lbox_raise},
	{"snapshot", lbox_snapshot},
	{NULL, NULL}
};

static const struct luaL_reg boxlib_internal[] = {
	{"process", lbox_process},
	{"call_loadproc",  lbox_call_loadproc},
	{"insert", lbox_insert},
	{"replace", lbox_replace},
	{"update", lbox_update},
	{"delete", lbox_delete},
	{"begin", lbox_begin},
	{"commit", lbox_commit},
	{"rollback", lbox_rollback},
	{NULL, NULL}
};

void
box_lua_init(struct lua_State *L)
{
	luaL_register(L, "box", boxlib);
	lua_pop(L, 1);
	luaL_register_module(L, "box.internal", boxlib_internal);
	lua_pop(L, 1);

	box_lua_tuple_init(L);
	box_lua_index_init(L);
	box_lua_space_init(L);
	box_lua_info_init(L);
	box_lua_stat_init(L);

	/* Load Lua extension */
	for (const char **s = lua_sources; *s; s++) {
		if (luaL_dostring(L, *s))
			panic("Error loading Lua source %.160s...: %s",
			      *s, lua_tostring(L, -1));
	}

	assert(lua_gettop(L) == 0);
}<|MERGE_RESOLUTION|>--- conflicted
+++ resolved
@@ -220,37 +220,13 @@
 		 */
 		return luaL_error(L, "box.process(CALL, ...) is not allowed");
 	}
-<<<<<<< HEAD
-	int top = lua_gettop(L); /* to know how much is added by rw_callback */
-	lua_newtable(L);
-
-	struct port *port_lua = port_lua_process_create(L);
+	struct port *port_lua = port_lua_table_create(L);
         struct request request;
         request_create(&request, op);
         request_decode(&request, req, sz);
         box_process(port_lua, &request);
 
-	return lua_gettop(L) - top;
-=======
-	size_t allocated_size = region_used(&fiber()->gc);
-	struct port *port_lua = port_lua_table_create(L);
-	try {
-		struct request request;
-		request_create(&request, op);
-		request_decode(&request, req, sz);
-		box_process(port_lua, &request);
-
-		/*
-		 * This only works as long as port_lua doesn't
-		 * use fiber->cleanup and fiber->gc.
-		 */
-		region_truncate(&fiber()->gc, allocated_size);
-	} catch (Exception *e) {
-		region_truncate(&fiber()->gc, allocated_size);
-		throw;
-	}
 	return 1;
->>>>>>> 90ce5eba
 }
 
 static struct request *
