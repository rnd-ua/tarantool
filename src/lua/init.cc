--- conflicted
+++ resolved
@@ -91,15 +91,11 @@
 	"fun", fun_lua,
 	"digest", digest_lua,
 	"console", console_lua,
-<<<<<<< HEAD
-	"uuid", uuid_lua, "log", log_lua, NULL };
-=======
 	"uuid", uuid_lua,
 	"log", log_lua,
 	"net.box", box_net_box_lua,
 	NULL
 };
->>>>>>> 9d1aeb89
 
 /*
  * {{{ box Lua library: common functions
