--- conflicted
+++ resolved
@@ -180,7 +180,7 @@
 end
 
 local function wait_safely(self, what, timeout)
-    local f = box.fiber.self()
+    local f = boxfiber.self()
     local fid = f:id()
 
     if self.waiters == nil then
@@ -188,7 +188,7 @@
     end
 
     self.waiters[fid] = f
-    local res = box.socket.internal.iowait(self.fh, what, timeout)
+    local res = internal.iowait(self.fh, what, timeout)
     self.waiters[fid] = nil
     return res
 end
@@ -199,11 +199,7 @@
         timeout = TIMEOUT_INFINITY
     end
 
-<<<<<<< HEAD
-    local wres = internal.iowait(self.fh, 0, timeout)
-=======
     local wres = wait_safely(self, 0, timeout)
->>>>>>> 6c25464a
 
     if wres == 0 then
         self._errno = boxerrno.ETIMEDOUT
@@ -218,11 +214,7 @@
         timeout = TIMEOUT_INFINITY
     end
 
-<<<<<<< HEAD
-    local wres = internal.iowait(self.fh, 2, timeout)
-=======
     local wres = wait_safely(self, 2, timeout)
->>>>>>> 6c25464a
 
     if wres == 0 then
         self._errno = boxerrno.ETIMEDOUT
@@ -245,11 +237,7 @@
         timeout = TIMEOUT_INFINITY
     end
 
-<<<<<<< HEAD
-    local wres = internal.iowait(self.fh, 1, timeout)
-=======
     local wres = wait_safely(self, 1, timeout)
->>>>>>> 6c25464a
 
     if wres == 0 then
         self._errno = boxerrno.ETIMEDOUT
@@ -540,24 +528,13 @@
     end
 
     while timeout > 0 do
-<<<<<<< HEAD
         local started = boxfiber.time()
-        
+
         if not self:readable(timeout) then
-            self._errno = boxerrno()
-            return nil
-        end
-        
-        timeout = timeout - (boxfiber.time() - started )
-=======
-        local started = box.time()
-
-        if not self:readable(timeout) then
-            return nil
-        end
-
-        timeout = timeout - ( box.time() - started )
->>>>>>> 6c25464a
+            return nil
+        end
+
+        timeout = timeout - ( boxfiber.time() - started )
 
         local data = self:sysread(4096)
         if data ~= nil then
@@ -641,24 +618,14 @@
 
     local started = boxfiber.time()
     while timeout > 0 do
-<<<<<<< HEAD
         local started = boxfiber.time()
         
-=======
-        local started = box.time()
-
->>>>>>> 6c25464a
         if not self:readable(timeout) then
             self._errno = boxerrno()
             return nil
         end
-<<<<<<< HEAD
         
         timeout = timeout - ( boxfiber.time() - started )
-=======
-
-        timeout = timeout - ( box.time() - started )
->>>>>>> 6c25464a
 
         local data = self:sysread(4096)
         if data ~= nil then
@@ -882,19 +849,8 @@
         end
 
     end
-<<<<<<< HEAD
     
     return internal.getaddrinfo(host, port, timeout, ga_opts)
-=======
-
-    local r = box.socket.internal.getaddrinfo(host, port, timeout, ga_opts)
-    if r == nil then
-        self._errno = box.errno()
-    else
-        self._errno = nil
-    end
-    return r
->>>>>>> 6c25464a
 end
 
 socket_methods.name = function(self)
@@ -947,13 +903,8 @@
 
 
     for i, remote in pairs(dns) do
-<<<<<<< HEAD
         
         timeout = timeout - (boxfiber.time() - started)
-=======
-
-        timeout = timeout - (box.time() - started)
->>>>>>> 6c25464a
         if timeout <= 0 then
             boxerrno(boxerrno.ETIMEDOUT)
             return nil
@@ -985,13 +936,8 @@
     end
 
     if timeout <= 0 then
-<<<<<<< HEAD
         boxerrno(boxerrno.ETIMEDOUT)
     end 
-=======
-        box.errno(box.errno.ETIMEDOUT)
-    end
->>>>>>> 6c25464a
     return nil
 end
 
